--- conflicted
+++ resolved
@@ -3,25 +3,15 @@
   ( module Network.Discord.Framework
   , module Network.Discord.Rest
   , module Network.Discord.Types
-<<<<<<< HEAD
-  , module Re
-=======
   , module Network.Discord.Gateway
   , module Control.Monad.State
   , module Pipes
   , module Pipes.Core
->>>>>>> 3c7c3575
   ) where
     import Network.Discord.Framework
     import Network.Discord.Rest
     import Network.Discord.Types
-<<<<<<< HEAD
-    import Pipes as Re ((~>), (>->), yield, await)
-    import Pipes.Core as Re ((+>>))
-    import Control.Monad.State as Re (get, put, liftIO, void, when, unless)
-=======
     import Network.Discord.Gateway
     import Pipes ((~>), (>->), yield, await)
     import Pipes.Core ((+>>))
-    import Control.Monad.State (get, put, liftIO, void, when, unless)
->>>>>>> 3c7c3575
+    import Control.Monad.State (get, put, liftIO, void, when, unless)